--- conflicted
+++ resolved
@@ -236,13 +236,4 @@
     - destination:
         port: 
           number: 80
-<<<<<<< HEAD
-        host: testnet-site-alpha.beacon-chain.svc.cluster.local
-  - match:
-    - uri:
-        prefix: /
-    redirect:
-      authority: alpha.prylabs.net
-=======
-        host: testnet-site-production.beacon-chain.svc.cluster.local
->>>>>>> f60f3dfd
+        host: testnet-site-production.beacon-chain.svc.cluster.local