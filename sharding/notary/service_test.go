--- conflicted
+++ resolved
@@ -75,26 +75,25 @@
 	s.depositFlag = deposit
 }
 
-<<<<<<< HEAD
-func (m *mockNode) Sign(hash common.Hash) ([]byte, error) {
+func (m *smcClient) Sign(hash common.Hash) ([]byte, error) {
 	return nil, nil
 }
 
 // Unused mockClient methods.
-func (m *mockNode) Start() error {
+func (m *smcClient) Start() error {
 	m.t.Fatal("Start called")
 	return nil
 }
 
-func (m *mockNode) Close() {
+func (m *smcClient) Close() {
 	m.t.Fatal("Close called")
-=======
+}
+
 func (s *smcClient) DataDirPath() string {
 	return "/tmp/datadir"
->>>>>>> d2cd2e56
 }
 
-func (m *mockNode) TransactionReceipt(hash common.Hash) (*types.Receipt, error) {
+func (m *smcClient) TransactionReceipt(hash common.Hash) (*types.Receipt, error) {
 	return nil, nil
 }
 
