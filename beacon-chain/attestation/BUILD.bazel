load("@io_bazel_rules_go//go:def.bzl", "go_library", "go_test")

go_library(
    name = "go_default_library",
    srcs = [
        "service.go",
        "vote_metrics.go",
    ],
    importpath = "github.com/prysmaticlabs/prysm/beacon-chain/attestation",
    visibility = ["//beacon-chain:__subpackages__"],
    deps = [
        "//beacon-chain/cache:go_default_library",
        "//beacon-chain/core/helpers:go_default_library",
        "//beacon-chain/core/state:go_default_library",
        "//beacon-chain/db:go_default_library",
        "//proto/beacon/p2p/v1:go_default_library",
        "//shared/bitutil:go_default_library",
        "//shared/bytesutil:go_default_library",
        "//shared/event:go_default_library",
<<<<<<< HEAD
=======
        "//shared/featureconfig:go_default_library",
        "//shared/hashutil:go_default_library",
>>>>>>> 1df15f72
        "//shared/messagehandler:go_default_library",
        "//shared/params:go_default_library",
        "@com_github_gogo_protobuf//proto:go_default_library",
        "@com_github_prometheus_client_golang//prometheus:go_default_library",
        "@com_github_prometheus_client_golang//prometheus/promauto:go_default_library",
        "@com_github_sirupsen_logrus//:go_default_library",
    ],
)

go_test(
    name = "go_default_test",
    srcs = ["service_test.go"],
    embed = [":go_default_library"],
    deps = [
        "//beacon-chain/cache:go_default_library",
        "//beacon-chain/internal:go_default_library",
        "//proto/beacon/p2p/v1:go_default_library",
        "//shared/bytesutil:go_default_library",
        "//shared/hashutil:go_default_library",
        "//shared/params:go_default_library",
        "@com_github_sirupsen_logrus//:go_default_library",
    ],
)<|MERGE_RESOLUTION|>--- conflicted
+++ resolved
@@ -11,17 +11,11 @@
     deps = [
         "//beacon-chain/cache:go_default_library",
         "//beacon-chain/core/helpers:go_default_library",
-        "//beacon-chain/core/state:go_default_library",
         "//beacon-chain/db:go_default_library",
         "//proto/beacon/p2p/v1:go_default_library",
         "//shared/bitutil:go_default_library",
         "//shared/bytesutil:go_default_library",
         "//shared/event:go_default_library",
-<<<<<<< HEAD
-=======
-        "//shared/featureconfig:go_default_library",
-        "//shared/hashutil:go_default_library",
->>>>>>> 1df15f72
         "//shared/messagehandler:go_default_library",
         "//shared/params:go_default_library",
         "@com_github_gogo_protobuf//proto:go_default_library",
