--- conflicted
+++ resolved
@@ -115,18 +115,11 @@
 		slog.Fatalf("Unable to retrieve result from sync querier %v", err)
 	}
 
-<<<<<<< HEAD
-	// return since there is nothing to sync
-	if !ss.Querier.chainStarted && ss.Querier.atGenesis {
-		return
-	}
-=======
 	// Sets the highest observed slot from querier.
 	ss.InitialSync.InitializeObservedSlot(ss.Querier.currentHeadSlot)
 	ss.InitialSync.InitializeObservedStateRoot(bytesutil.ToBytes32(ss.Querier.currentStateRoot))
 	// Sets the state root of the highest observed slot.
 	ss.InitialSync.InitializeFinalizedStateRoot(ss.Querier.currentFinalizedStateRoot)
->>>>>>> 79bc40dc
 
 	if synced {
 		ss.RegularSync.Start()
