--- conflicted
+++ resolved
@@ -88,13 +88,8 @@
 
 		// Validator registry fields.
 		ValidatorRegistry:            validatorRegistry,
-<<<<<<< HEAD
-		ValidatorBalances:            latestBalances,
+		Balances:                     latestBalances,
 		ValidatorRegistryUpdateEpoch: 0,
-=======
-		Balances:                     latestBalances,
-		ValidatorRegistryUpdateEpoch: params.BeaconConfig().GenesisEpoch,
->>>>>>> f0c45f50
 
 		// Randomness and committees.
 		LatestRandaoMixes:           latestRandaoMixes,
@@ -108,13 +103,8 @@
 		// Finality.
 		PreviousJustifiedEpoch: 0,
 		PreviousJustifiedRoot:  params.BeaconConfig().ZeroHash[:],
-<<<<<<< HEAD
-		JustifiedEpoch:         0,
-		JustifiedRoot:          params.BeaconConfig().ZeroHash[:],
-=======
-		CurrentJustifiedEpoch:  params.BeaconConfig().GenesisEpoch,
+		CurrentJustifiedEpoch:  0,
 		CurrentJustifiedRoot:   params.BeaconConfig().ZeroHash[:],
->>>>>>> f0c45f50
 		JustificationBitfield:  0,
 		FinalizedEpoch:         0,
 		FinalizedRoot:          params.BeaconConfig().ZeroHash[:],
