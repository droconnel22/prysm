// Package epoch contains epoch processing libraries. These libraries
// process new balance for the validators, justify and finalize new
// check points, shuffle and reassign validators to different slots and
// shards.
package epoch

import (
	"bytes"
	"encoding/binary"
	"fmt"
	"sort"

	"github.com/prysmaticlabs/prysm/shared/sliceutil"

	"github.com/prysmaticlabs/prysm/beacon-chain/core/blocks"

	"github.com/prysmaticlabs/prysm/beacon-chain/core/helpers"
	"github.com/prysmaticlabs/prysm/beacon-chain/core/validators"
	pb "github.com/prysmaticlabs/prysm/proto/beacon/p2p/v1"
	"github.com/prysmaticlabs/prysm/shared/featureconfig"
	"github.com/prysmaticlabs/prysm/shared/hashutil"
	"github.com/prysmaticlabs/prysm/shared/mathutil"
	"github.com/prysmaticlabs/prysm/shared/params"
	"github.com/sirupsen/logrus"
)

var log = logrus.WithField("prefix", "core/state")

// MatchedAttestations is an object that contains the correctly
// voted attestations based on source, target and head criteria.
type MatchedAttestations struct {
	source []*pb.PendingAttestation
	target []*pb.PendingAttestation
	head   []*pb.PendingAttestation
}

// CanProcessEpoch checks the eligibility to process epoch.
// The epoch can be processed at the end of the last slot of every epoch
//
// Spec pseudocode definition:
//    If (state.slot + 1) % SLOTS_PER_EPOCH == 0:
func CanProcessEpoch(state *pb.BeaconState) bool {
	return (state.Slot+1)%params.BeaconConfig().SlotsPerEpoch == 0
}

// CanProcessEth1Data checks the eligibility to process the eth1 data.
// The eth1 data can be processed every EPOCHS_PER_ETH1_VOTING_PERIOD.
//
// Spec pseudocode definition:
//    If next_epoch % EPOCHS_PER_ETH1_VOTING_PERIOD == 0
func CanProcessEth1Data(state *pb.BeaconState) bool {
	return helpers.NextEpoch(state)%
		params.BeaconConfig().EpochsPerEth1VotingPeriod == 0
}

// CanProcessValidatorRegistry checks the eligibility to process validator registry.
// It checks crosslink committees last changed slot and finalized slot against
// latest change slot.
//
// Spec pseudocode definition:
//    If the following are satisfied:
//		* state.finalized_epoch > state.validator_registry_latest_change_epoch
//		* state.latest_crosslinks[shard].epoch > state.validator_registry_update_epoch
// 			for every shard number shard in [(state.current_epoch_start_shard + i) %
//	 			SHARD_COUNT for i in range(get_current_epoch_committee_count(state) *
//	 			SLOTS_PER_EPOCH)] (that is, for every shard in the current committees)
func CanProcessValidatorRegistry(state *pb.BeaconState) bool {
	if state.FinalizedEpoch <= state.ValidatorRegistryUpdateEpoch {
		return false
	}
	if featureconfig.FeatureConfig().EnableCrosslinks {
		shardsProcessed := helpers.CurrentEpochCommitteeCount(state) * params.BeaconConfig().SlotsPerEpoch
		startShard := state.CurrentShufflingStartShard
		for i := startShard; i < shardsProcessed; i++ {
			if state.LatestCrosslinks[i%params.BeaconConfig().ShardCount].Epoch <=
				state.ValidatorRegistryUpdateEpoch {
				return false
			}
		}
	}
	return true
}

// ProcessEth1Data processes eth1 block deposit roots by checking its vote count.
// With sufficient votes (>2*EPOCHS_PER_ETH1_VOTING_PERIOD), it then
// marks the voted Eth1 data as the latest data set.
//
// Official spec definition:
//     if eth1_data_vote.vote_count * 2 > EPOCHS_PER_ETH1_VOTING_PERIOD * SLOTS_PER_EPOCH for
//       some eth1_data_vote in state.eth1_data_votes.
//       (ie. more than half the votes in this voting period were for that value)
//       Set state.latest_eth1_data = eth1_data_vote.eth1_data.
//		 Set state.eth1_data_votes = [].
//
func ProcessEth1Data(state *pb.BeaconState) *pb.BeaconState {
	for _, eth1DataVote := range state.Eth1DataVotes {
		if eth1DataVote.VoteCount*2 > params.BeaconConfig().SlotsPerEpoch*
			params.BeaconConfig().EpochsPerEth1VotingPeriod {
			state.LatestEth1Data = eth1DataVote.Eth1Data
		}
	}
	state.Eth1DataVotes = make([]*pb.Eth1DataVote, 0)
	return state
}

// ProcessJustificationAndFinalization processes for justified slot by comparing
// epoch boundary balance and total balance.
//   First, update the justification bitfield:
//     Let new_justified_epoch = state.justified_epoch.
//     Set state.justification_bitfield = state.justification_bitfield << 1.
//     Set state.justification_bitfield |= 2 and new_justified_epoch = previous_epoch if
//       3 * previous_epoch_boundary_attesting_balance >= 2 * previous_total_balance.
//     Set state.justification_bitfield |= 1 and new_justified_epoch = current_epoch if
//       3 * current_epoch_boundary_attesting_balance >= 2 * current_total_balance.
//   Next, update last finalized epoch if possible:
//     Set state.finalized_epoch = state.previous_justified_epoch if (state.justification_bitfield >> 1) % 8
//       == 0b111 and state.previous_justified_epoch == previous_epoch - 2.
//     Set state.finalized_epoch = state.previous_justified_epoch if (state.justification_bitfield >> 1) % 4
//       == 0b11 and state.previous_justified_epoch == previous_epoch - 1.
//     Set state.finalized_epoch = state.justified_epoch if (state.justification_bitfield >> 0) % 8
//       == 0b111 and state.justified_epoch == previous_epoch - 1.
//     Set state.finalized_epoch = state.justified_epoch if (state.justification_bitfield >> 0) % 4
//       == 0b11 and state.justified_epoch == previous_epoch.
//   Finally, update the following:
//     Set state.previous_justified_epoch = state.justified_epoch.
//     Set state.justified_epoch = new_justified_epoch
func ProcessJustificationAndFinalization(
	state *pb.BeaconState,
	thisEpochBoundaryAttestingBalance uint64,
	prevEpochBoundaryAttestingBalance uint64,
	prevTotalBalance uint64,
	totalBalance uint64,
) (*pb.BeaconState, error) {

	newJustifiedEpoch := state.JustifiedEpoch
	newFinalizedEpoch := state.FinalizedEpoch
	prevEpoch := helpers.PrevEpoch(state)
	currentEpoch := helpers.CurrentEpoch(state)
	// Shifts all the bits over one to create a new bit for the recent epoch.
	state.JustificationBitfield <<= 1
	// If prev prev epoch was justified then we ensure the 2nd bit in the bitfield is set,
	// assign new justified slot to 2 * SLOTS_PER_EPOCH before.
	if 3*prevEpochBoundaryAttestingBalance >= 2*prevTotalBalance {
		state.JustificationBitfield |= 2
		newJustifiedEpoch = prevEpoch
	}
	// If this epoch was justified then we ensure the 1st bit in the bitfield is set,
	// assign new justified slot to 1 * SLOTS_PER_EPOCH before.
	if 3*thisEpochBoundaryAttestingBalance >= 2*totalBalance {
		state.JustificationBitfield |= 1
		newJustifiedEpoch = currentEpoch
	}

	// Process finality.
	// When the 2nd, 3rd and 4th most epochs are all justified, the 2nd can finalize the 4th epoch
	// as a source.
	if state.PreviousJustifiedEpoch == prevEpoch-2 &&
		(state.JustificationBitfield>>1)%8 == 7 {
		newFinalizedEpoch = state.PreviousJustifiedEpoch
	}
	// When the 2nd and 3rd most epochs are all justified, the 2nd can finalize the 3rd epoch
	// as a source.
	if state.PreviousJustifiedEpoch == prevEpoch-1 &&
		(state.JustificationBitfield>>1)%4 == 3 {
		newFinalizedEpoch = state.PreviousJustifiedEpoch
	}
	// When the 1st, 2nd and 3rd most epochs are all justified, the 1st can finalize the 3rd epoch
	// as a source.
	if state.JustifiedEpoch == prevEpoch-1 &&
		(state.JustificationBitfield>>0)%8 == 7 {
		newFinalizedEpoch = state.JustifiedEpoch
	}
	// When the 1st and 2nd most epochs are all justified, the 1st can finalize the 2nd epoch
	// as a source.
	if state.JustifiedEpoch == prevEpoch &&
		(state.JustificationBitfield>>0)%4 == 3 {
		newFinalizedEpoch = state.JustifiedEpoch
	}
	state.PreviousJustifiedEpoch = state.JustifiedEpoch
	state.PreviousJustifiedRoot = state.JustifiedRoot
	if newJustifiedEpoch != state.JustifiedEpoch {
		state.JustifiedEpoch = newJustifiedEpoch
		newJustifedRoot, err := blocks.BlockRoot(state, helpers.StartSlot(newJustifiedEpoch))
		if err != nil {
			return state, err
		}
		state.JustifiedRoot = newJustifedRoot
	}
	if newFinalizedEpoch != state.FinalizedEpoch {
		state.FinalizedEpoch = newFinalizedEpoch
		newFinalizedRoot, err := blocks.BlockRoot(state, helpers.StartSlot(newFinalizedEpoch))
		if err != nil {
			return state, err
		}
		state.FinalizedRoot = newFinalizedRoot
	}
	return state, nil
}

// ProcessCrosslinks goes through each crosslink committee and check
// crosslink committee's attested balance * 3 is greater than total balance *2.
// If it's greater then beacon node updates crosslink committee with
// the state epoch and wining root.
//
// Spec pseudocode definition:
//	For every slot in range(get_epoch_start_slot(previous_epoch), get_epoch_start_slot(next_epoch)),
// 	let `crosslink_committees_at_slot = get_crosslink_committees_at_slot(state, slot)`.
// 		For every `(crosslink_committee, shard)` in `crosslink_committees_at_slot`, compute:
// 			Set state.latest_crosslinks[shard] = Crosslink(
// 			epoch=slot_to_epoch(slot), crosslink_data_root=winning_root(crosslink_committee))
// 			if 3 * total_attesting_balance(crosslink_committee) >= 2 * total_balance(crosslink_committee)
func ProcessCrosslinks(
	state *pb.BeaconState,
	thisEpochAttestations []*pb.PendingAttestation,
	prevEpochAttestations []*pb.PendingAttestation) (*pb.BeaconState, error) {

	prevEpoch := helpers.PrevEpoch(state)
	currentEpoch := helpers.CurrentEpoch(state)
	nextEpoch := helpers.NextEpoch(state)
	startSlot := helpers.StartSlot(prevEpoch)
	endSlot := helpers.StartSlot(nextEpoch)

	for i := startSlot; i < endSlot; i++ {
		// RegistryChange is a no-op when requesting slot in current and previous epoch.
		// ProcessCrosslinks will never ask for slot in next epoch.
		crosslinkCommittees, err := helpers.CrosslinkCommitteesAtSlot(state, i, false /* registryChange */)
		if err != nil {
			return nil, fmt.Errorf("could not get committees for slot %d: %v", i-params.BeaconConfig().GenesisSlot, err)
		}
		for _, crosslinkCommittee := range crosslinkCommittees {
			shard := crosslinkCommittee.Shard
			committee := crosslinkCommittee.Committee
			attestingBalance, err := TotalAttestingBalance(state, shard, thisEpochAttestations, prevEpochAttestations)
			if err != nil {
				return nil, fmt.Errorf("could not get attesting balance for shard committee %d: %v", shard, err)
			}
			totalBalance := TotalBalance(state, committee)
			if attestingBalance*3 >= totalBalance*2 {
				winningRoot, err := winningRoot(state, shard, thisEpochAttestations, prevEpochAttestations)
				if err != nil {
					return nil, fmt.Errorf("could not get winning root: %v", err)
				}
				state.LatestCrosslinks[shard] = &pb.Crosslink{
					Epoch:                   currentEpoch,
					CrosslinkDataRootHash32: winningRoot,
				}
			}
		}
	}
	return state, nil
}

// ProcessEjections iterates through every validator and find the ones below
// ejection balance and eject them.
//
// Spec pseudocode definition:
//	def process_ejections(state: BeaconState) -> None:
//    """
//    Iterate through the validator registry
//    and eject active validators with balance below ``EJECTION_BALANCE``.
//    """
//    for index in get_active_validator_indices(state.validator_registry, current_epoch(state)):
//        if state.validator_balances[index] < EJECTION_BALANCE:
//            exit_validator(state, index)
func ProcessEjections(state *pb.BeaconState, enableLogging bool) (*pb.BeaconState, error) {
	activeValidatorIndices := helpers.ActiveValidatorIndices(state, helpers.CurrentEpoch(state))
	for _, index := range activeValidatorIndices {
		if state.Balances[index] < params.BeaconConfig().EjectionBalance {
			if enableLogging {
				log.WithFields(logrus.Fields{
					"pubKey": fmt.Sprintf("%#x", state.ValidatorRegistry[index].Pubkey),
					"index":  index}).Info("Validator ejected")
			}
			state = validators.ExitValidator(state, index)
		}
	}
	return state, nil
}

// ProcessPrevSlotShardSeed computes and sets current epoch's calculation slot
// and start shard to previous epoch. Then it returns the updated state.
//
// Spec pseudocode definition:
//	Set state.previous_epoch_randao_mix = state.current_epoch_randao_mix
//	Set state.previous_shuffling_start_shard = state.current_shuffling_start_shard
//  Set state.previous_shuffling_seed = state.current_shuffling_seed.
func ProcessPrevSlotShardSeed(state *pb.BeaconState) *pb.BeaconState {
	state.PreviousShufflingEpoch = state.CurrentShufflingEpoch
	state.PreviousShufflingStartShard = state.CurrentShufflingStartShard
	state.PreviousShufflingSeedHash32 = state.CurrentShufflingSeedHash32
	return state
}

// ProcessCurrSlotShardSeed sets the current shuffling information in the beacon state.
//   Set state.current_shuffling_start_shard = (state.current_shuffling_start_shard +
//     get_current_epoch_committee_count(state)) % SHARD_COUNT
//   Set state.current_shuffling_epoch = next_epoch
//   Set state.current_shuffling_seed = generate_seed(state, state.current_shuffling_epoch)
func ProcessCurrSlotShardSeed(state *pb.BeaconState) (*pb.BeaconState, error) {
	state.CurrentShufflingStartShard = (state.CurrentShufflingStartShard +
		helpers.CurrentEpochCommitteeCount(state)) % params.BeaconConfig().ShardCount
	// TODO(#2072)we have removed the generation of a new seed for the timebeing to get it stable for the testnet.
	// this will be handled in Q2.
	state.CurrentShufflingEpoch = helpers.NextEpoch(state)
	return state, nil
}

// ProcessPartialValidatorRegistry processes the portion of validator registry
// fields, it doesn't set registry latest change slot. This only gets called if
// validator registry update did not happen.
//
// Spec pseudocode definition:
//	Let epochs_since_last_registry_change = current_epoch -
//		state.validator_registry_update_epoch
//	If epochs_since_last_registry_update > 1 and
//		is_power_of_two(epochs_since_last_registry_update):
// 			set state.current_calculation_epoch = next_epoch
// 			set state.current_shuffling_seed = generate_seed(
// 				state, state.current_calculation_epoch)
func ProcessPartialValidatorRegistry(state *pb.BeaconState) (*pb.BeaconState, error) {
	epochsSinceLastRegistryChange := helpers.CurrentEpoch(state) -
		state.ValidatorRegistryUpdateEpoch
	if epochsSinceLastRegistryChange > 1 &&
		mathutil.IsPowerOf2(epochsSinceLastRegistryChange) {
		state.CurrentShufflingEpoch = helpers.NextEpoch(state)
		// TODO(#2072)we have removed the generation of a new seed for the timebeing to get it stable for the testnet.
		// this will be handled in Q2.
	}
	return state, nil
}

// CleanupAttestations removes any attestation in state's latest attestations
// such that the attestation slot is lower than state slot minus epoch length.
// Spec pseudocode definition:
// 		Remove any attestation in state.latest_attestations such
// 		that slot_to_epoch(att.data.slot) < slot_to_epoch(state) - 1
func CleanupAttestations(state *pb.BeaconState) *pb.BeaconState {
	currEpoch := helpers.CurrentEpoch(state)

	var latestAttestations []*pb.PendingAttestation
	for _, attestation := range state.LatestAttestations {
		if helpers.SlotToEpoch(attestation.Data.Slot) >= currEpoch {
			latestAttestations = append(latestAttestations, attestation)
		}
	}
	state.LatestAttestations = latestAttestations
	return state
}

// UpdateLatestActiveIndexRoots updates the latest index roots. Index root
// is computed by hashing validator indices of the next epoch + delay.
//
// Spec pseudocode definition:
// Let e = state.slot // SLOTS_PER_EPOCH.
// Set state.latest_index_roots[(next_epoch + ACTIVATION_EXIT_DELAY) %
// 	LATEST_INDEX_ROOTS_LENGTH] =
// 	hash_tree_root(get_active_validator_indices(state,
// 	next_epoch + ACTIVATION_EXIT_DELAY))
func UpdateLatestActiveIndexRoots(state *pb.BeaconState) (*pb.BeaconState, error) {
	nextEpoch := helpers.NextEpoch(state) + params.BeaconConfig().ActivationExitDelay
	validatorIndices := helpers.ActiveValidatorIndices(state, nextEpoch)
	indicesBytes := []byte{}
	for _, val := range validatorIndices {
		buf := make([]byte, 8)
		binary.LittleEndian.PutUint64(buf, val)
		indicesBytes = append(indicesBytes, buf...)
	}
	indexRoot := hashutil.Hash(indicesBytes)
	state.LatestIndexRootHash32S[nextEpoch%params.BeaconConfig().LatestActiveIndexRootsLength] =
		indexRoot[:]
	return state, nil
}

// UpdateLatestSlashedBalances updates the latest slashed balances. It transfers
// the amount from the current epoch index to next epoch index.
//
// Spec pseudocode definition:
// Set state.latest_slashed_balances[(next_epoch) % LATEST_PENALIZED_EXIT_LENGTH] =
// 	state.latest_slashed_balances[current_epoch % LATEST_PENALIZED_EXIT_LENGTH].
func UpdateLatestSlashedBalances(state *pb.BeaconState) *pb.BeaconState {
	currentEpoch := helpers.CurrentEpoch(state) % params.BeaconConfig().LatestSlashedExitLength
	nextEpoch := helpers.NextEpoch(state) % params.BeaconConfig().LatestSlashedExitLength
	state.LatestSlashedBalances[nextEpoch] = state.LatestSlashedBalances[currentEpoch]
	return state
}

// UpdateLatestRandaoMixes updates the latest seed mixes. It transfers
// the seed mix of current epoch to next epoch.
//
// Spec pseudocode definition:
// Set state.latest_randao_mixes[next_epoch % LATEST_RANDAO_MIXES_LENGTH] =
// 	get_randao_mix(state, current_epoch).
func UpdateLatestRandaoMixes(state *pb.BeaconState) (*pb.BeaconState, error) {
	nextEpoch := helpers.NextEpoch(state) % params.BeaconConfig().LatestRandaoMixesLength
	randaoMix, err := helpers.RandaoMix(state, helpers.CurrentEpoch(state))
	if err != nil {
		return nil, fmt.Errorf("could not get randaoMix mix: %v", err)
	}

	state.LatestRandaoMixes[nextEpoch] = randaoMix
	return state, nil
}

<<<<<<< HEAD
// UnslashedAttestingIndices returns all the attesting indices from a list of attestations,
// it sorts the indices and filters out the slashed ones.
//
// Spec pseudocode definition:
// def get_unslashed_attesting_indices(state: BeaconState, attestations: List[PendingAttestation]) -> List[ValidatorIndex]:
//    output = set()
//    for a in attestations:
//        output = output.union(get_attesting_indices(state, a.data, a.aggregation_bitfield))
//    return sorted(filter(lambda index: not state.validator_registry[index].slashed, list(output)))
func UnslashedAttestingIndices(state *pb.BeaconState, atts []*pb.PendingAttestation) ([]uint64, error) {
	var setIndices []uint64
	for _, att := range atts {
		indices, err := helpers.AttestationParticipants(state, att.Data, att.AggregationBitfield)
		if err != nil {
			return nil, fmt.Errorf("could not get attester indices: %v", err)
		}
		setIndices = sliceutil.Union(setIndices, indices)
	}
	// Sort the attesting set indices by increasing order.
	sort.Slice(setIndices, func(i, j int) bool { return setIndices[i] < setIndices[j] })
	// Remove the slashed validator indices.
	for i := 0; i < len(setIndices); i++ {
		if state.ValidatorRegistry[setIndices[i]].Slashed {
			setIndices = append(setIndices[:i], setIndices[i+1:]...)
		}
	}
	return setIndices, nil
}

// AttestingBalance returns the total balance from all the attesting indices.
//
// Spec pseudocode definition:
// def get_attesting_balance(state: BeaconState, attestations: List[PendingAttestation]) -> Gwei:
//    return get_total_balance(state, get_unslashed_attesting_indices(state, attestations))
func AttestingBalance(state *pb.BeaconState, atts []*pb.PendingAttestation) (uint64, error) {
	indices, err := UnslashedAttestingIndices(state, atts)
	if err != nil {
		return 0, fmt.Errorf("could not get attesting balance: %v", err)
	}
	return TotalBalance(state, indices), nil
}

// EarlistAttestation returns attestation with the earliest inclusion slot.
//
// Spec pseudocode definition:
// def get_earliest_attestation(state: BeaconState, attestations: List[PendingAttestation], index: ValidatorIndex) -> PendingAttestation:
//    return min([
//        a for a in attestations if index in get_attesting_indices(state, a.data, a.aggregation_bitfield)
//    ], key=lambda a: a.inclusion_slot)
func EarlistAttestation(state *pb.BeaconState, atts []*pb.PendingAttestation, index uint64) (*pb.PendingAttestation, error) {
	var attested []*pb.PendingAttestation
	for _, att := range atts {
		indices, err := helpers.AttestationParticipants(state, att.Data, att.AggregationBitfield)
		if err != nil {
			return nil, fmt.Errorf("could not get attester indices: %v", err)
		}
		for _, i := range indices {
			if index == i {
				attested = append(attested, att)
			}
		}
	}

	earlist := attested[0]
	for _, att := range attested {
		if earlist.InclusionSlot > att.InclusionSlot {
			earlist = att
		}
	}
	return earlist, nil
=======
// MatchAttestations matches the attestations gathered in a span of an epoch
// and categorize them whether they correctly voted for source, target and head.
// We combined the individual helpers from spec for efficiency and to achieve O(N) run time.
//
// Spec pseudocode definition:
//	def get_matching_source_attestations(state: BeaconState, epoch: Epoch) -> List[PendingAttestation]:
//    assert epoch in (get_current_epoch(state), get_previous_epoch(state))
//    return state.current_epoch_attestations if epoch == get_current_epoch(state) else state.previous_epoch_attestations
//
//	def get_matching_target_attestations(state: BeaconState, epoch: Epoch) -> List[PendingAttestation]:
//    return [
//        a for a in get_matching_source_attestations(state, epoch)
//        if a.data.target_root == get_block_root(state, epoch)
//    ]
//
//	def get_matching_head_attestations(state: BeaconState, epoch: Epoch) -> List[PendingAttestation]:
//    return [
//        a for a in get_matching_source_attestations(state, epoch)
//        if a.data.beacon_block_root == get_block_root_at_slot(state, a.data.slot)
//    ]
func MatchAttestations(state *pb.BeaconState, epoch uint64) (*MatchedAttestations, error) {
	currentEpoch := helpers.CurrentEpoch(state)
	previousEpoch := helpers.PrevEpoch(state)

	// Input epoch for matching the source attestations has to be within range
	// of current epoch & previous epoch.
	if epoch != currentEpoch && epoch != previousEpoch {
		return nil, fmt.Errorf("input epoch: %d != current epoch: %d or previous epoch: %d",
			epoch, currentEpoch, previousEpoch)
	}

	// Decide if the source attestations are coming from current or previous epoch.
	var srcAtts []*pb.PendingAttestation
	if epoch == currentEpoch {
		srcAtts = state.CurrentEpochAttestations
	} else {
		srcAtts = state.PreviousEpochAttestations
	}

	targetRoot, err := helpers.BlockRoot(state, epoch)
	if err != nil {
		return nil, fmt.Errorf("could not get block root for epoch %d: %v", epoch, err)
	}

	//var tgtAtts []*pb.PendingAttestation
	tgtAtts := make([]*pb.PendingAttestation, 0, len(srcAtts))
	headAtts := make([]*pb.PendingAttestation, 0, len(srcAtts))
	for _, srcAtt := range srcAtts {
		// If the target root matches attestation's target root,
		// then we know this attestation has correctly voted for target.
		if bytes.Equal(srcAtt.Data.TargetRoot, targetRoot) {
			tgtAtts = append(tgtAtts, srcAtt)
		}

		// If the block root at slot matches attestation's block root at slot,
		// then we know this attestation has correctly voted for head.
		headRoot, err := helpers.BlockRootAtSlot(state, srcAtt.Data.Slot)
		if err != nil {
			return nil, fmt.Errorf("could not get block root for slot %d: %v", srcAtt.Data.Slot, err)
		}
		if bytes.Equal(srcAtt.Data.BeaconBlockRoot, headRoot) {
			headAtts = append(headAtts, srcAtt)
		}
	}

	return &MatchedAttestations{
		source: srcAtts,
		target: tgtAtts,
		head:   headAtts,
	}, nil
>>>>>>> 5d4780b7
}<|MERGE_RESOLUTION|>--- conflicted
+++ resolved
@@ -10,10 +10,7 @@
 	"fmt"
 	"sort"
 
-	"github.com/prysmaticlabs/prysm/shared/sliceutil"
-
 	"github.com/prysmaticlabs/prysm/beacon-chain/core/blocks"
-
 	"github.com/prysmaticlabs/prysm/beacon-chain/core/helpers"
 	"github.com/prysmaticlabs/prysm/beacon-chain/core/validators"
 	pb "github.com/prysmaticlabs/prysm/proto/beacon/p2p/v1"
@@ -21,6 +18,7 @@
 	"github.com/prysmaticlabs/prysm/shared/hashutil"
 	"github.com/prysmaticlabs/prysm/shared/mathutil"
 	"github.com/prysmaticlabs/prysm/shared/params"
+	"github.com/prysmaticlabs/prysm/shared/sliceutil"
 	"github.com/sirupsen/logrus"
 )
 
@@ -401,7 +399,6 @@
 	return state, nil
 }
 
-<<<<<<< HEAD
 // UnslashedAttestingIndices returns all the attesting indices from a list of attestations,
 // it sorts the indices and filters out the slashed ones.
 //
@@ -418,7 +415,7 @@
 		if err != nil {
 			return nil, fmt.Errorf("could not get attester indices: %v", err)
 		}
-		setIndices = sliceutil.Union(setIndices, indices)
+		setIndices = sliceutil.UnionUint64(setIndices, indices)
 	}
 	// Sort the attesting set indices by increasing order.
 	sort.Slice(setIndices, func(i, j int) bool { return setIndices[i] < setIndices[j] })
@@ -472,7 +469,8 @@
 		}
 	}
 	return earlist, nil
-=======
+}
+
 // MatchAttestations matches the attestations gathered in a span of an epoch
 // and categorize them whether they correctly voted for source, target and head.
 // We combined the individual helpers from spec for efficiency and to achieve O(N) run time.
@@ -543,5 +541,4 @@
 		target: tgtAtts,
 		head:   headAtts,
 	}, nil
->>>>>>> 5d4780b7
 }