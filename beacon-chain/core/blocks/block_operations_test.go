--- conflicted
+++ resolved
@@ -347,15 +347,9 @@
 	validators := make([]*pb.Validator, 10)
 	for i := 0; i < len(validators); i++ {
 		validators[i] = &pb.Validator{
-<<<<<<< HEAD
-			ExitEpoch:       1,
+			ExitEpoch:         1,
 			SlashedEpoch:    1,
-			WithdrawalEpoch: 1,
-=======
-			ExitEpoch:         params.BeaconConfig().GenesisEpoch + 1,
-			SlashedEpoch:      params.BeaconConfig().GenesisEpoch + 1,
-			WithdrawableEpoch: params.BeaconConfig().GenesisEpoch + 1,
->>>>>>> f0c45f50
+			WithdrawableEpoch: 1,
 		}
 	}
 	validatorBalances := make([]uint64, len(validators))
@@ -622,17 +616,10 @@
 	validators := make([]*pb.Validator, params.BeaconConfig().DepositsForChainStart)
 	for i := 0; i < len(validators); i++ {
 		validators[i] = &pb.Validator{
-<<<<<<< HEAD
-			ActivationEpoch: 0,
-			ExitEpoch:       params.BeaconConfig().FarFutureEpoch,
-			SlashedEpoch:    params.BeaconConfig().FarFutureEpoch,
-			WithdrawalEpoch: 1 * params.BeaconConfig().SlotsPerEpoch,
-=======
-			ActivationEpoch:   params.BeaconConfig().GenesisEpoch,
+			ActivationEpoch:   0,
 			ExitEpoch:         params.BeaconConfig().FarFutureEpoch,
 			SlashedEpoch:      params.BeaconConfig().FarFutureEpoch,
-			WithdrawableEpoch: params.BeaconConfig().GenesisEpoch + 1*params.BeaconConfig().SlotsPerEpoch,
->>>>>>> f0c45f50
+			WithdrawableEpoch: 1 * params.BeaconConfig().SlotsPerEpoch,
 		}
 	}
 	validatorBalances := make([]uint64, len(validators))
@@ -802,13 +789,8 @@
 		},
 	}
 	state := &pb.BeaconState{
-<<<<<<< HEAD
-		Slot:           158,
-		JustifiedEpoch: 1,
-=======
-		Slot:                  params.BeaconConfig().GenesisSlot + 158,
-		CurrentJustifiedEpoch: params.BeaconConfig().GenesisEpoch + 1,
->>>>>>> f0c45f50
+		Slot:                  158,
+		CurrentJustifiedEpoch: 1,
 	}
 
 	want := fmt.Sprintf(
@@ -874,15 +856,9 @@
 		},
 	}
 	state := &pb.BeaconState{
-<<<<<<< HEAD
 		Slot:                   70,
 		PreviousJustifiedEpoch: 0,
-		LatestBlockRootHash32S: blockRoots,
-=======
-		Slot:                   params.BeaconConfig().GenesisSlot + 70,
-		PreviousJustifiedEpoch: params.BeaconConfig().GenesisEpoch,
 		LatestBlockRoots:       blockRoots,
->>>>>>> f0c45f50
 		PreviousJustifiedRoot:  blockRoots[0],
 		LatestCrosslinks:       stateLatestCrosslinks,
 	}
@@ -893,13 +869,8 @@
 				Slot:                     20,
 				JustifiedBlockRootHash32: blockRoots[0],
 				LatestCrosslink:          &pb.Crosslink{CrosslinkDataRootHash32: []byte{2}},
-<<<<<<< HEAD
-				CrosslinkDataRootHash32:  params.BeaconConfig().ZeroHash[:],
+				CrosslinkDataRoot:        params.BeaconConfig().ZeroHash[:],
 				JustifiedEpoch:           0,
-=======
-				CrosslinkDataRoot:        params.BeaconConfig().ZeroHash[:],
-				JustifiedEpoch:           params.BeaconConfig().GenesisEpoch,
->>>>>>> f0c45f50
 			},
 		},
 	}
@@ -933,15 +904,9 @@
 		},
 	}
 	state := &pb.BeaconState{
-<<<<<<< HEAD
 		Slot:                   70,
 		PreviousJustifiedEpoch: 0,
-		LatestBlockRootHash32S: blockRoots,
-=======
-		Slot:                   params.BeaconConfig().GenesisSlot + 70,
-		PreviousJustifiedEpoch: params.BeaconConfig().GenesisEpoch,
 		LatestBlockRoots:       blockRoots,
->>>>>>> f0c45f50
 		LatestCrosslinks:       stateLatestCrosslinks,
 		PreviousJustifiedRoot:  blockRoots[0],
 	}
@@ -952,13 +917,8 @@
 				Slot:                     20,
 				JustifiedBlockRootHash32: blockRoots[0],
 				LatestCrosslink:          &pb.Crosslink{CrosslinkDataRootHash32: []byte{1}},
-<<<<<<< HEAD
-				CrosslinkDataRootHash32:  []byte{1},
+				CrosslinkDataRoot:        []byte{1},
 				JustifiedEpoch:           0,
-=======
-				CrosslinkDataRoot:        []byte{1},
-				JustifiedEpoch:           params.BeaconConfig().GenesisEpoch,
->>>>>>> f0c45f50
 			},
 		},
 	}
@@ -993,15 +953,9 @@
 		},
 	}
 	state := &pb.BeaconState{
-<<<<<<< HEAD
 		Slot:                   70,
 		PreviousJustifiedEpoch: 0,
-		LatestBlockRootHash32S: blockRoots,
-=======
-		Slot:                   params.BeaconConfig().GenesisSlot + 70,
-		PreviousJustifiedEpoch: params.BeaconConfig().GenesisEpoch,
 		LatestBlockRoots:       blockRoots,
->>>>>>> f0c45f50
 		LatestCrosslinks:       stateLatestCrosslinks,
 		PreviousJustifiedRoot:  blockRoots[0],
 	}
@@ -1011,13 +965,8 @@
 			Slot:                     20,
 			JustifiedBlockRootHash32: blockRoots[0],
 			LatestCrosslink:          &pb.Crosslink{CrosslinkDataRootHash32: []byte{1}},
-<<<<<<< HEAD
-			CrosslinkDataRootHash32:  params.BeaconConfig().ZeroHash[:],
+			CrosslinkDataRoot:        params.BeaconConfig().ZeroHash[:],
 			JustifiedEpoch:           0,
-=======
-			CrosslinkDataRoot:        params.BeaconConfig().ZeroHash[:],
-			JustifiedEpoch:           params.BeaconConfig().GenesisEpoch,
->>>>>>> f0c45f50
 		},
 		AggregationBitfield: []byte{1},
 		CustodyBitfield:     []byte{1},
