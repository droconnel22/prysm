package validators

import (
	"fmt"
	"reflect"
	"strconv"
	"strings"
	"testing"

	"github.com/prysmaticlabs/prysm/beacon-chain/core/helpers"
	"github.com/prysmaticlabs/prysm/beacon-chain/core/state/stateutils"
	pb "github.com/prysmaticlabs/prysm/proto/beacon/p2p/v1"
	"github.com/prysmaticlabs/prysm/shared/bitutil"
	"github.com/prysmaticlabs/prysm/shared/params"
)

func TestHasVoted_OK(t *testing.T) {
	// Setting bit field to 11111111.
	pendingAttestation := &pb.Attestation{
		AggregationBitfield: []byte{255},
	}

	for i := 0; i < len(pendingAttestation.AggregationBitfield); i++ {
		voted, err := bitutil.CheckBit(pendingAttestation.AggregationBitfield, i)
		if err != nil {
			t.Errorf("checking bit failed at index: %d with : %v", i, err)
		}
		if !voted {
			t.Error("validator voted but received didn't vote")
		}
	}

	// Setting bit field to 10101000.
	pendingAttestation = &pb.Attestation{
		AggregationBitfield: []byte{84},
	}

	for i := 0; i < len(pendingAttestation.AggregationBitfield); i++ {
		voted, err := bitutil.CheckBit(pendingAttestation.AggregationBitfield, i)
		if err != nil {
			t.Errorf("checking bit failed at index: %d : %v", i, err)
		}
		if i%2 == 0 && voted {
			t.Error("validator didn't vote but received voted")
		}
		if i%2 == 1 && !voted {
			t.Error("validator voted but received didn't vote")
		}
	}
}

func TestBoundaryAttesterIndices_OK(t *testing.T) {
	if params.BeaconConfig().SlotsPerEpoch != 64 {
		t.Errorf("SlotsPerEpoch should be 64 for these tests to pass")
	}
	validators := make([]*pb.Validator, params.BeaconConfig().SlotsPerEpoch*2)
	for i := 0; i < len(validators); i++ {
		validators[i] = &pb.Validator{
			ExitEpoch: params.BeaconConfig().FarFutureEpoch,
		}
	}

	state := &pb.BeaconState{
		Slot:              0,
		ValidatorRegistry: validators,
	}

	boundaryAttestations := []*pb.PendingAttestation{
<<<<<<< HEAD
		{Data: &pb.AttestationData{Slot: 0},
			AggregationBitfield: []byte{0xC0}}, // returns indices 242
		{Data: &pb.AttestationData{Slot: 0},
			AggregationBitfield: []byte{0xC0}}, // returns indices 237,224,2
=======
		{Data: &pb.AttestationData{Slot: params.BeaconConfig().GenesisSlot},
			AggregationBitfield: []byte{0x03}}, // returns indices 242
		{Data: &pb.AttestationData{Slot: params.BeaconConfig().GenesisSlot},
			AggregationBitfield: []byte{0x03}}, // returns indices 237,224,2
>>>>>>> f0c45f50
	}

	attesterIndices, err := ValidatorIndices(state, boundaryAttestations)
	if err != nil {
		t.Fatalf("Failed to run BoundaryAttesterIndices: %v", err)
	}

	if !reflect.DeepEqual(attesterIndices, []uint64{123, 65}) {
		t.Errorf("Incorrect boundary attester indices. Wanted: %v, got: %v",
			[]uint64{123, 65}, attesterIndices)
	}
}

func TestAttestingValidatorIndices_OK(t *testing.T) {
	if params.BeaconConfig().SlotsPerEpoch != 64 {
		t.Errorf("SlotsPerEpoch should be 64 for these tests to pass")
	}

	validators := make([]*pb.Validator, params.BeaconConfig().DepositsForChainStart)
	for i := 0; i < len(validators); i++ {
		validators[i] = &pb.Validator{
			ExitEpoch: params.BeaconConfig().FarFutureEpoch,
		}
	}

	state := &pb.BeaconState{
		ValidatorRegistry: validators,
		Slot:              0,
	}

	prevAttestation := &pb.PendingAttestation{
		Data: &pb.AttestationData{
<<<<<<< HEAD
			Slot:                    3,
			Shard:                   6,
			CrosslinkDataRootHash32: []byte{'B'},
=======
			Slot:              params.BeaconConfig().GenesisSlot + 3,
			Shard:             6,
			CrosslinkDataRoot: []byte{'B'},
>>>>>>> f0c45f50
		},
		AggregationBitfield: []byte{0, 0, 0, 0, 0, 0, 0, 0, 0, 0, 0, 0, 0, 0, 1, 1},
	}

	indices, err := AttestingValidatorIndices(
		state,
		6,
		[]byte{'B'},
		nil,
		[]*pb.PendingAttestation{prevAttestation})
	if err != nil {
		t.Fatalf("Could not execute AttestingValidatorIndices: %v", err)
	}

	if !reflect.DeepEqual(indices, []uint64{1131, 1015}) {
		t.Errorf("Could not get incorrect validator indices. Wanted: %v, got: %v",
			[]uint64{1131, 1015}, indices)
	}
}

func TestAttestingValidatorIndices_OutOfBound(t *testing.T) {
	validators := make([]*pb.Validator, params.BeaconConfig().SlotsPerEpoch*9)
	for i := 0; i < len(validators); i++ {
		validators[i] = &pb.Validator{
			ExitEpoch: params.BeaconConfig().FarFutureEpoch,
		}
	}

	state := &pb.BeaconState{
		ValidatorRegistry: validators,
		Slot:              5,
	}

	attestation := &pb.PendingAttestation{
		Data: &pb.AttestationData{
			Slot:              0,
			Shard:             1,
			CrosslinkDataRoot: []byte{'B'},
		},
		AggregationBitfield: []byte{'A'}, // 01000001 = 1,7
	}

	_, err := AttestingValidatorIndices(
		state,
		1,
		[]byte{'B'},
		[]*pb.PendingAttestation{attestation},
		nil)

	// This will fail because participation bitfield is length:1, committee bitfield is length 0.
	if err == nil {
		t.Error("AttestingValidatorIndices should have failed with incorrect bitfield")
	}
}

func TestAllValidatorIndices_OK(t *testing.T) {
	tests := []struct {
		registries []*pb.Validator
		indices    []uint64
	}{
		{registries: []*pb.Validator{}, indices: []uint64{}},
		{registries: []*pb.Validator{{}}, indices: []uint64{0}},
		{registries: []*pb.Validator{{}, {}, {}, {}}, indices: []uint64{0, 1, 2, 3}},
	}
	for _, tt := range tests {
		state := &pb.BeaconState{ValidatorRegistry: tt.registries}
		if !reflect.DeepEqual(allValidatorsIndices(state), tt.indices) {
			t.Errorf("AllValidatorsIndices(%v) = %v, wanted:%v",
				tt.registries, allValidatorsIndices(state), tt.indices)
		}
	}
}

func TestProcessDeposit_BadWithdrawalCredentials(t *testing.T) {
	registry := []*pb.Validator{
		{
			Pubkey: []byte{1, 2, 3},
		},
		{
			Pubkey:                []byte{4, 5, 6},
			WithdrawalCredentials: []byte{0},
		},
	}
	beaconState := &pb.BeaconState{
		ValidatorRegistry: registry,
	}
	pubkey := []byte{4, 5, 6}
	deposit := uint64(1000)
	proofOfPossession := []byte{}
	withdrawalCredentials := []byte{1}

	want := "expected withdrawal credentials to match"
	if _, err := ProcessDeposit(
		beaconState,
		stateutils.ValidatorIndexMap(beaconState),
		pubkey,
		deposit,
		proofOfPossession,
		withdrawalCredentials,
	); !strings.Contains(err.Error(), want) {
		t.Errorf("Wanted error to contain %s, received %v", want, err)
	}
}

func TestProcessDeposit_GoodWithdrawalCredentials(t *testing.T) {
	registry := []*pb.Validator{
		{
			Pubkey: []byte{1, 2, 3},
		},
		{
			Pubkey:                []byte{4, 5, 6},
			WithdrawalCredentials: []byte{1},
		},
	}
	balances := []uint64{0, 0}
	beaconState := &pb.BeaconState{
		Balances:          balances,
		ValidatorRegistry: registry,
	}
	pubkey := []byte{7, 8, 9}
	deposit := uint64(1000)
	proofOfPossession := []byte{}
	withdrawalCredentials := []byte{2}

	newState, err := ProcessDeposit(
		beaconState,
		stateutils.ValidatorIndexMap(beaconState),
		pubkey,
		deposit,
		proofOfPossession,
		withdrawalCredentials,
	)
	if err != nil {
		t.Fatalf("Process deposit failed: %v", err)
	}
	if newState.Balances[2] != 1000 {
		t.Errorf("Expected balance at index 1 to be 1000, received %d", newState.Balances[2])
	}
}

func TestProcessDeposit_RepeatedDeposit(t *testing.T) {
	registry := []*pb.Validator{
		{
			Pubkey: []byte{1, 2, 3},
		},
		{
			Pubkey:                []byte{4, 5, 6},
			WithdrawalCredentials: []byte{1},
		},
	}
	balances := []uint64{0, 50}
	beaconState := &pb.BeaconState{
		Balances:          balances,
		ValidatorRegistry: registry,
	}
	pubkey := []byte{4, 5, 6}
	deposit := uint64(1000)
	proofOfPossession := []byte{}
	withdrawalCredentials := []byte{1}

	newState, err := ProcessDeposit(
		beaconState,
		stateutils.ValidatorIndexMap(beaconState),
		pubkey,
		deposit,
		proofOfPossession,
		withdrawalCredentials,
	)
	if err != nil {
		t.Fatalf("Process deposit failed: %v", err)
	}
	if newState.Balances[1] != 1050 {
		t.Errorf("Expected balance at index 1 to be 1050, received %d", newState.Balances[1])
	}
}

func TestProcessDeposit_PublicKeyDoesNotExist(t *testing.T) {
	registry := []*pb.Validator{
		{
			Pubkey:                []byte{1, 2, 3},
			WithdrawalCredentials: []byte{2},
		},
		{
			Pubkey:                []byte{4, 5, 6},
			WithdrawalCredentials: []byte{1},
		},
	}
	balances := []uint64{1000, 1000}
	beaconState := &pb.BeaconState{
		Balances:          balances,
		ValidatorRegistry: registry,
	}
	pubkey := []byte{7, 8, 9}
	deposit := uint64(2000)
	proofOfPossession := []byte{}
	withdrawalCredentials := []byte{1}

	newState, err := ProcessDeposit(
		beaconState,
		stateutils.ValidatorIndexMap(beaconState),
		pubkey,
		deposit,
		proofOfPossession,
		withdrawalCredentials,
	)
	if err != nil {
		t.Fatalf("Process deposit failed: %v", err)
	}
	if len(newState.Balances) != 3 {
		t.Errorf("Expected validator balances list to increase by 1, received len %d", len(newState.Balances))
	}
	if newState.Balances[2] != 2000 {
		t.Errorf("Expected new validator have balance of %d, received %d", 2000, newState.Balances[2])
	}
}

func TestProcessDeposit_PublicKeyDoesNotExistAndEmptyValidator(t *testing.T) {
	registry := []*pb.Validator{
		{
			Pubkey:                []byte{1, 2, 3},
			WithdrawalCredentials: []byte{2},
		},
		{
			Pubkey:                []byte{4, 5, 6},
			WithdrawalCredentials: []byte{1},
		},
	}
	balances := []uint64{0, 1000}
	beaconState := &pb.BeaconState{
		Slot:              params.BeaconConfig().SlotsPerEpoch,
		Balances:          balances,
		ValidatorRegistry: registry,
	}
	pubkey := []byte{7, 8, 9}
	deposit := uint64(2000)
	proofOfPossession := []byte{}
	withdrawalCredentials := []byte{1}

	newState, err := ProcessDeposit(
		beaconState,
		stateutils.ValidatorIndexMap(beaconState),
		pubkey,
		deposit,
		proofOfPossession,
		withdrawalCredentials,
	)
	if err != nil {
		t.Fatalf("Process deposit failed: %v", err)
	}
	if len(newState.Balances) != 3 {
		t.Errorf("Expected validator balances list to be 3, received len %d", len(newState.Balances))
	}
	if newState.Balances[len(newState.Balances)-1] != 2000 {
		t.Errorf("Expected validator at last index to have balance of %d, received %d", 2000, newState.Balances[0])
	}
}

func TestActivateValidatorGenesis_OK(t *testing.T) {
	state := &pb.BeaconState{
		ValidatorRegistry: []*pb.Validator{
			{Pubkey: []byte{'A'}},
		},
	}
	newState, err := ActivateValidator(state, 0, true)
	if err != nil {
		t.Fatalf("could not execute activateValidator:%v", err)
	}
	if newState.ValidatorRegistry[0].ActivationEpoch != 0 {
		t.Errorf("Wanted activation slot = genesis slot, got %d",
			newState.ValidatorRegistry[0].ActivationEpoch)
	}
}

func TestActivateValidator_OK(t *testing.T) {
	state := &pb.BeaconState{
		Slot: 100, // epoch 2
		ValidatorRegistry: []*pb.Validator{
			{Pubkey: []byte{'A'}},
		},
	}
	newState, err := ActivateValidator(state, 0, false)
	if err != nil {
		t.Fatalf("could not execute activateValidator:%v", err)
	}
	currentEpoch := helpers.CurrentEpoch(state)
	wantedEpoch := helpers.DelayedActivationExitEpoch(currentEpoch)
	if newState.ValidatorRegistry[0].ActivationEpoch != wantedEpoch {
		t.Errorf("Wanted activation slot = %d, got %d",
			wantedEpoch,
			newState.ValidatorRegistry[0].ActivationEpoch)
	}
}

func TestInitiateValidatorExit_AlreadyExited(t *testing.T) {
	exitEpoch := uint64(199)
	state := &pb.BeaconState{ValidatorRegistry: []*pb.Validator{{
		ExitEpoch: exitEpoch},
	}}
	newState := InitiateValidatorExit(state, 0)
	if newState.ValidatorRegistry[0].ExitEpoch != exitEpoch {
		t.Errorf("Already exited, wanted exit epoch %d, got %d",
			exitEpoch, newState.ValidatorRegistry[0].ExitEpoch)
	}
}

func TestInitiateValidatorExit_ProperExit(t *testing.T) {
	exitedEpoch := uint64(100)
	idx := uint64(3)
	state := &pb.BeaconState{ValidatorRegistry: []*pb.Validator{
		{ExitEpoch: exitedEpoch},
		{ExitEpoch: exitedEpoch + 1},
		{ExitEpoch: exitedEpoch + 2},
		{ExitEpoch: params.BeaconConfig().FarFutureEpoch},
	}}
	newState := InitiateValidatorExit(state, idx)
	if newState.ValidatorRegistry[idx].ExitEpoch != exitedEpoch+2 {
		t.Errorf("Exit epoch was not the highest, wanted exit epoch %d, got %d",
			exitedEpoch+2, newState.ValidatorRegistry[idx].ExitEpoch)
	}
}

func TestInitiateValidatorExit_ChurnOverflow(t *testing.T) {
	exitedEpoch := uint64(100)
	idx := uint64(4)
	state := &pb.BeaconState{ValidatorRegistry: []*pb.Validator{
		{ExitEpoch: exitedEpoch + 2},
		{ExitEpoch: exitedEpoch + 2},
		{ExitEpoch: exitedEpoch + 2},
		{ExitEpoch: exitedEpoch + 2}, //over flow here
		{ExitEpoch: params.BeaconConfig().FarFutureEpoch},
	}}
	newState := InitiateValidatorExit(state, idx)

	// Because of exit queue overflow,
	// validator who init exited has to wait one more epoch.
	wantedEpoch := state.ValidatorRegistry[0].ExitEpoch + 1

	if newState.ValidatorRegistry[idx].ExitEpoch != wantedEpoch {
		t.Errorf("Exit epoch did not cover overflow case, wanted exit epoch %d, got %d",
			wantedEpoch, newState.ValidatorRegistry[idx].ExitEpoch)
	}
}

func TestExitValidator_OK(t *testing.T) {
	state := &pb.BeaconState{
		Slot:                  100, // epoch 2
		LatestSlashedBalances: []uint64{0},
		ValidatorRegistry: []*pb.Validator{
			{ExitEpoch: params.BeaconConfig().FarFutureEpoch, Pubkey: []byte{'B'}},
		},
	}
	newState := ExitValidator(state, 0)

	currentEpoch := helpers.CurrentEpoch(state)
	wantedEpoch := helpers.DelayedActivationExitEpoch(currentEpoch)
	if newState.ValidatorRegistry[0].ExitEpoch != wantedEpoch {
		t.Errorf("Wanted exit slot %d, got %d",
			wantedEpoch,
			newState.ValidatorRegistry[0].ExitEpoch)
	}
}

func TestExitValidator_AlreadyExited(t *testing.T) {
	state := &pb.BeaconState{
		Slot: 1000,
		ValidatorRegistry: []*pb.Validator{
			{ExitEpoch: params.BeaconConfig().ActivationExitDelay},
		},
	}
	state = ExitValidator(state, 0)
	if state.ValidatorRegistry[0].ExitEpoch != params.BeaconConfig().ActivationExitDelay {
		t.Error("Expected exited validator to stay exited")
	}
}

func TestSlashValidator_AlreadyWithdrawn(t *testing.T) {
	state := &pb.BeaconState{
		Slot: 100,
		ValidatorRegistry: []*pb.Validator{
			{WithdrawableEpoch: 1},
		},
	}
	want := fmt.Sprintf("withdrawn validator 0 could not get slashed, current slot: %d, withdrawn slot %d",
		state.Slot, helpers.StartSlot(state.ValidatorRegistry[0].WithdrawableEpoch))
	if _, err := SlashValidator(state, 0); !strings.Contains(err.Error(), want) {
		t.Errorf("Expected error: %s, received %v", want, err)
	}
}

func TestProcessPenaltiesExits_NothingHappened(t *testing.T) {
	state := &pb.BeaconState{
		Balances: []uint64{params.BeaconConfig().MaxDepositAmount},
		ValidatorRegistry: []*pb.Validator{
			{ExitEpoch: params.BeaconConfig().FarFutureEpoch},
		},
	}
	if ProcessPenaltiesAndExits(state).Balances[0] !=
		params.BeaconConfig().MaxDepositAmount {
		t.Errorf("wanted validator balance %d, got %d",
			params.BeaconConfig().MaxDepositAmount,
			ProcessPenaltiesAndExits(state).Balances[0])
	}
}

func TestProcessPenaltiesExits_ValidatorSlashed(t *testing.T) {

	latestSlashedExits := make([]uint64, params.BeaconConfig().LatestSlashedExitLength)
	for i := 0; i < len(latestSlashedExits); i++ {
		latestSlashedExits[i] = uint64(i) * params.BeaconConfig().MaxDepositAmount
	}

	state := &pb.BeaconState{
		Slot:                  params.BeaconConfig().LatestSlashedExitLength / 2 * params.BeaconConfig().SlotsPerEpoch,
		LatestSlashedBalances: latestSlashedExits,
		Balances:              []uint64{params.BeaconConfig().MaxDepositAmount, params.BeaconConfig().MaxDepositAmount},
		ValidatorRegistry: []*pb.Validator{
			{ExitEpoch: params.BeaconConfig().FarFutureEpoch},
		},
	}

	penalty := helpers.EffectiveBalance(state, 0) *
		helpers.EffectiveBalance(state, 0) /
		params.BeaconConfig().MaxDepositAmount

	newState := ProcessPenaltiesAndExits(state)
	if newState.Balances[0] != params.BeaconConfig().MaxDepositAmount-penalty {
		t.Errorf("wanted validator balance %d, got %d",
			params.BeaconConfig().MaxDepositAmount-penalty,
			newState.Balances[0])
	}
}

func TestEligibleToExit_OK(t *testing.T) {
	state := &pb.BeaconState{
		Slot: 1,
		ValidatorRegistry: []*pb.Validator{
			{ExitEpoch: params.BeaconConfig().ActivationExitDelay},
		},
	}
	if eligibleToExit(state, 0) {
		t.Error("eligible to exit should be true but got false")
	}

	state = &pb.BeaconState{
		Slot: params.BeaconConfig().MinValidatorWithdrawalDelay,
		ValidatorRegistry: []*pb.Validator{
			{ExitEpoch: params.BeaconConfig().ActivationExitDelay,
				SlashedEpoch: 1},
		},
	}
	if eligibleToExit(state, 0) {
		t.Error("eligible to exit should be true but got false")
	}
}

func TestUpdateRegistry_NoRotation(t *testing.T) {
	state := &pb.BeaconState{
		Slot: 5 * params.BeaconConfig().SlotsPerEpoch,
		ValidatorRegistry: []*pb.Validator{
			{ExitEpoch: params.BeaconConfig().ActivationExitDelay},
			{ExitEpoch: params.BeaconConfig().ActivationExitDelay},
			{ExitEpoch: params.BeaconConfig().ActivationExitDelay},
			{ExitEpoch: params.BeaconConfig().ActivationExitDelay},
			{ExitEpoch: params.BeaconConfig().ActivationExitDelay},
		},
		Balances: []uint64{
			params.BeaconConfig().MaxDepositAmount,
			params.BeaconConfig().MaxDepositAmount,
			params.BeaconConfig().MaxDepositAmount,
			params.BeaconConfig().MaxDepositAmount,
			params.BeaconConfig().MaxDepositAmount,
		},
	}
	newState, err := UpdateRegistry(state)
	if err != nil {
		t.Fatalf("could not update validator registry:%v", err)
	}
	for i, validator := range newState.ValidatorRegistry {
		if validator.ExitEpoch != params.BeaconConfig().ActivationExitDelay {
			t.Errorf("could not update registry %d, wanted exit slot %d got %d",
				i, params.BeaconConfig().ActivationExitDelay, validator.ExitEpoch)
		}
	}
	if newState.ValidatorRegistryUpdateEpoch != helpers.SlotToEpoch(state.Slot) {
		t.Errorf("wanted validator registry lastet change %d, got %d",
			state.Slot, newState.ValidatorRegistryUpdateEpoch)
	}
}

func TestUpdateRegistry_Activations(t *testing.T) {
	state := &pb.BeaconState{
		Slot: 5 * params.BeaconConfig().SlotsPerEpoch,
		ValidatorRegistry: []*pb.Validator{
			{ExitEpoch: params.BeaconConfig().ActivationExitDelay,
				ActivationEpoch: 5 + params.BeaconConfig().ActivationExitDelay + 1},
			{ExitEpoch: params.BeaconConfig().ActivationExitDelay,
				ActivationEpoch: 5 + params.BeaconConfig().ActivationExitDelay + 1},
		},
		Balances: []uint64{
			params.BeaconConfig().MaxDepositAmount,
			params.BeaconConfig().MaxDepositAmount,
		},
	}
	newState, err := UpdateRegistry(state)
	if err != nil {
		t.Fatalf("could not update validator registry:%v", err)
	}
	for i, validator := range newState.ValidatorRegistry {
		if validator.ExitEpoch != params.BeaconConfig().ActivationExitDelay {
			t.Errorf("could not update registry %d, wanted exit slot %d got %d",
				i, params.BeaconConfig().ActivationExitDelay, validator.ExitEpoch)
		}
	}
	if newState.ValidatorRegistryUpdateEpoch != helpers.SlotToEpoch(state.Slot) {
		t.Errorf("wanted validator registry lastet change %d, got %d",
			state.Slot, newState.ValidatorRegistryUpdateEpoch)
	}
}

func TestUpdateRegistry_Exits(t *testing.T) {
	epoch := uint64(5)
	exitEpoch := helpers.DelayedActivationExitEpoch(epoch)
	state := &pb.BeaconState{
		Slot: epoch * params.BeaconConfig().SlotsPerEpoch,
		ValidatorRegistry: []*pb.Validator{
			{
				ExitEpoch:   exitEpoch,
				StatusFlags: pb.Validator_INITIATED_EXIT},
			{
				ExitEpoch:   exitEpoch,
				StatusFlags: pb.Validator_INITIATED_EXIT},
		},
		Balances: []uint64{
			params.BeaconConfig().MaxDepositAmount,
			params.BeaconConfig().MaxDepositAmount,
		},
	}
	newState, err := UpdateRegistry(state)
	if err != nil {
		t.Fatalf("could not update validator registry:%v", err)
	}
	for i, validator := range newState.ValidatorRegistry {
		if validator.ExitEpoch != exitEpoch {
			t.Errorf("could not update registry %d, wanted exit slot %d got %d",
				i,
				exitEpoch,
				validator.ExitEpoch)
		}
	}
	if newState.ValidatorRegistryUpdateEpoch != helpers.SlotToEpoch(state.Slot) {
		t.Errorf("wanted validator registry lastet change %d, got %d",
			state.Slot, newState.ValidatorRegistryUpdateEpoch)
	}
}

func TestMaxBalanceChurn_OK(t *testing.T) {
	maxDepositAmount := params.BeaconConfig().MaxDepositAmount
	tests := []struct {
		totalBalance    uint64
		maxBalanceChurn uint64
	}{
		{totalBalance: 1e9, maxBalanceChurn: maxDepositAmount},
		{totalBalance: maxDepositAmount, maxBalanceChurn: maxDepositAmount},
		{totalBalance: maxDepositAmount * 10, maxBalanceChurn: maxDepositAmount},
		{totalBalance: params.BeaconConfig().MaxDepositAmount * 1000, maxBalanceChurn: 5 * 1e11},
	}

	for _, tt := range tests {
		churn := maxBalanceChurn(tt.totalBalance)
		if tt.maxBalanceChurn != churn {
			t.Errorf("MaxBalanceChurn was not an expected value. Wanted: %d, got: %d",
				tt.maxBalanceChurn, churn)
		}
	}
}

func TestInitializeValidatoreStore(t *testing.T) {
	registry := make([]*pb.Validator, 0)
	indices := make([]uint64, 0)
	validatorsLimit := 100
	for i := 0; i < validatorsLimit; i++ {
		registry = append(registry, &pb.Validator{
			Pubkey:          []byte(strconv.Itoa(i)),
			ActivationEpoch: 0,
			ExitEpoch:       params.BeaconConfig().FarFutureEpoch,
		})
		indices = append(indices, uint64(i))
	}

	bState := &pb.BeaconState{
		ValidatorRegistry: registry,
		Slot:              0,
	}

	if _, ok := vStore.activatedValidators[helpers.CurrentEpoch(bState)]; ok {
		t.Fatalf("Validator store already has indices saved in this epoch")
	}

	InitializeValidatorStore(bState)
	retrievedIndices := vStore.activatedValidators[helpers.CurrentEpoch(bState)]

	if !reflect.DeepEqual(retrievedIndices, indices) {
		t.Errorf("Saved active indices are not the same as the one in the validator store, got %v but expected %v", retrievedIndices, indices)
	}
}<|MERGE_RESOLUTION|>--- conflicted
+++ resolved
@@ -66,17 +66,10 @@
 	}
 
 	boundaryAttestations := []*pb.PendingAttestation{
-<<<<<<< HEAD
 		{Data: &pb.AttestationData{Slot: 0},
-			AggregationBitfield: []byte{0xC0}}, // returns indices 242
+			AggregationBitfield: []byte{0x03}}, // returns indices 242
 		{Data: &pb.AttestationData{Slot: 0},
-			AggregationBitfield: []byte{0xC0}}, // returns indices 237,224,2
-=======
-		{Data: &pb.AttestationData{Slot: params.BeaconConfig().GenesisSlot},
-			AggregationBitfield: []byte{0x03}}, // returns indices 242
-		{Data: &pb.AttestationData{Slot: params.BeaconConfig().GenesisSlot},
 			AggregationBitfield: []byte{0x03}}, // returns indices 237,224,2
->>>>>>> f0c45f50
 	}
 
 	attesterIndices, err := ValidatorIndices(state, boundaryAttestations)
@@ -109,15 +102,9 @@
 
 	prevAttestation := &pb.PendingAttestation{
 		Data: &pb.AttestationData{
-<<<<<<< HEAD
 			Slot:                    3,
-			Shard:                   6,
-			CrosslinkDataRootHash32: []byte{'B'},
-=======
-			Slot:              params.BeaconConfig().GenesisSlot + 3,
 			Shard:             6,
 			CrosslinkDataRoot: []byte{'B'},
->>>>>>> f0c45f50
 		},
 		AggregationBitfield: []byte{0, 0, 0, 0, 0, 0, 0, 0, 0, 0, 0, 0, 0, 0, 1, 1},
 	}
